--- conflicted
+++ resolved
@@ -38,86 +38,6 @@
         }
     };
 
-<<<<<<< HEAD
-        showToast("Task created!", "success");
-        navigate(`/plan/${response.plan_id}`);
-      } catch (error) {
-        console.error("Failed to create task:", error);
-        showToast("Something went wrong", "error");
-      }
-    }
-  };
-
-  const handleQuickTaskClick = (task: QuickTask) => {
-    setInput(task.description);
-    if (textareaRef.current) {
-      textareaRef.current.focus();
-    }
-    onQuickTaskSelect(task.description);
-  };
-
-  useEffect(() => {
-    if (textareaRef.current) {
-      textareaRef.current.style.height = "auto";
-      textareaRef.current.style.height = `${textareaRef.current.scrollHeight}px`;
-    }
-  }, [input]);
-
-  const handleClick = () => {
-showToast("Creating a task plan...", "error", { dismissible: true });
-  };
-
-  return (
-    <div className="home-input-container">
-      <div className="home-input-content">
-        <div className="home-input-center-content">
-          <div className="home-input-title-wrapper">
-            <Title2>How can I help?</Title2>
-          </div>
-
-          <ChatInput
-            value={input}
-            placeholder="Describe what you'd like to do or use / to reference files, people, and more"
-            onChange={setInput}
-          >
-            <Button
-              appearance="subtle"
-              className="home-input-send-button"
-              onClick={handleSubmit}
-              disabled={!input.trim()}
-              icon={<Send20Regular />}
-            />
-            <Button
-              appearance="subtle"
-              icon={<FoodToast20Regular />}
-              onClick={handleClick}
-            ></Button>
-          </ChatInput>
-
-          {/* Inline Toaster lives right under chat input */}
-          <InlineToaster />
-
-          <div className="home-input-quick-tasks-section">
-            <div className="home-input-quick-tasks-header">
-              <Body1Strong>Quick tasks</Body1Strong>
-            </div>
-            <div className="home-input-quick-tasks">
-              {quickTasks.map((task) => (
-
-
-
-                <PromptCard
-                  key={task.id}
-                  title={task.title}
-                  icon={task.icon}
-                  description={task.description}
-                  onClick={() => handleQuickTaskClick(task)}
-                />
-
-
-
-              ))}
-=======
     useEffect(() => {
         const cleanup = NewTaskService.addResetListener(resetTextarea);
         return cleanup;
@@ -216,7 +136,6 @@
                         </div>
                     </div>
                 </div>
->>>>>>> fec9e01b
             </div>
         </div>
     );
