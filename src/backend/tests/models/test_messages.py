--- conflicted
+++ resolved
@@ -1,11 +1,7 @@
 # File: test_message.py
 
 import uuid
-<<<<<<< HEAD
 from models.messages import (
-=======
-from src.backend.models.messages_kernel import (
->>>>>>> 96f6a36e
     DataType,
     AgentType as BAgentType,   # map to your enum
     StepStatus,
