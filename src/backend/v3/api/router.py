--- conflicted
+++ resolved
@@ -28,17 +28,11 @@
 )
 from v3.common.services.plan_service import PlanService
 from v3.common.services.team_service import TeamService
-<<<<<<< HEAD
-from v3.config.settings import (connection_config, orchestration_config, 
-                                team_config)
-=======
 from v3.config.settings import (
     connection_config,
-    current_user_id,
-    orchestration_config,
+    orchestration_config, 
     team_config,
 )
->>>>>>> ddf8c44a
 from v3.orchestration.orchestration_manager import OrchestrationManager
 
 router = APIRouter()
