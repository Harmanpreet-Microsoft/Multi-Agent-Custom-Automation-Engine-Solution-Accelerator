import asyncio
import contextvars
import json
import logging
import uuid
from typing import Optional

import v3.models.messages as messages
from auth.auth_utils import get_authenticated_user_details
from common.database.database_factory import DatabaseFactory
from common.models.messages_kernel import (
    InputTask,
    Plan,
    PlanStatus,
    TeamSelectionRequest,
)
from common.utils.event_utils import track_event_if_configured
from common.utils.utils_kernel import rai_success, rai_validate_team_config
from fastapi import (
    APIRouter,
    BackgroundTasks,
    Depends,
    FastAPI,
    File,
    HTTPException,
    Query,
    Request,
    UploadFile,
    WebSocket,
    WebSocketDisconnect,
)
from kernel_agents.agent_factory import AgentFactory
from semantic_kernel.agents.runtime import InProcessRuntime
from v3.common.services.team_service import TeamService
from v3.config.settings import (
    connection_config,
    current_user_id,
    orchestration_config,
    team_config,
)
from v3.orchestration.orchestration_manager import OrchestrationManager

router = APIRouter()
logger = logging.getLogger(__name__)

app_v3 = APIRouter(
    prefix="/api/v3",
    responses={404: {"description": "Not found"}},
)


@app_v3.websocket("/socket/{process_id}")
async def start_comms(websocket: WebSocket, process_id: str):
    """Web-Socket endpoint for real-time process status updates."""

    # Always accept the WebSocket connection first
    await websocket.accept()

    user_id = None
    try:
        # WebSocket headers are different, try to get user info
        headers = dict(websocket.headers)
        authenticated_user = get_authenticated_user_details(request_headers=headers)
        user_id = authenticated_user.get("user_principal_id")
        if not user_id:
            user_id = "00000000-0000-0000-0000-000000000000"
    except Exception as e:
        logging.warning(f"Could not extract user from WebSocket headers: {e}")
        user_id = "00000000-0000-0000-0000-000000000000"

    current_user_id.set(user_id)

    # Add to the connection manager for backend updates
    connection_config.add_connection(
        process_id=process_id, connection=websocket, user_id=user_id
    )
    track_event_if_configured(
        "WebSocketConnectionAccepted", {"process_id": process_id, "user_id": user_id}
    )

    # Keep the connection open - FastAPI will close the connection if this returns
    try:
        # Keep the connection open - FastAPI will close the connection if this returns
        while True:
            # no expectation that we will receive anything from the client but this keeps
            # the connection open and does not take cpu cycle
            try:
                message = await websocket.receive_text()
                logging.debug(f"Received WebSocket message from {user_id}: {message}")
            except asyncio.TimeoutError:
                pass
            except WebSocketDisconnect:
                track_event_if_configured(
                    "WebSocketDisconnect",
                    {"process_id": process_id, "user_id": user_id},
                )
                logging.info(f"Client disconnected from batch {process_id}")
                break
    except Exception as e:
        # Fixed logging syntax - removed the error= parameter
        logging.error(f"Error in WebSocket connection: {str(e)}")
    finally:
        # Always clean up the connection
        await connection_config.close_connection(user_id)


@app_v3.get("/init_team")
async def init_team(
    request: Request,
    team_switched: bool = Query(False),
):  # add team_switched: bool parameter
    """Initialize the user's current team of agents"""

    # Need to store this user state in cosmos db, retrieve it here, and initialize the team
    # current in-memory store is in team_config from settings.py
    # For now I will set the initial install team ids as 00000000-0000-0000-0000-000000000001 (HR),
    # 00000000-0000-0000-0000-000000000002 (Marketing), and 00000000-0000-0000-0000-000000000003 (Retail),
    # and use this value to initialize to HR each time.
    init_team_id = "00000000-0000-0000-0000-000000000001"
    print(f"Init team called, team_switched={team_switched}")
    try:
        authenticated_user = get_authenticated_user_details(
            request_headers=request.headers
        )
        user_id = authenticated_user["user_principal_id"]
        if not user_id:
            track_event_if_configured(
                "UserIdNotFound", {"status_code": 400, "detail": "no user"}
            )
            raise HTTPException(status_code=400, detail="no user")

        # Initialize memory store and service
        memory_store = await DatabaseFactory.get_database(user_id=user_id)
        team_service = TeamService(memory_store)
        user_current_team = await memory_store.get_current_team(user_id=user_id)
        if not user_current_team:
            await team_service.handle_team_selection(
                user_id=user_id, team_id=init_team_id
            )
        else:
            init_team_id = user_current_team.team_id
        # Verify the team exists and user has access to it
        team_configuration = await team_service.get_team_configuration(
            init_team_id, user_id
        )
        if team_configuration is None:
            raise HTTPException(
                status_code=404,
                detail=f"Team configuration '{init_team_id}' not found or access denied",
            )

        # Set as current team in memory
        team_config.set_current_team(
            user_id=user_id, team_configuration=team_configuration
        )

        # Initialize agent team for this user session
        await OrchestrationManager.get_current_or_new_orchestration(
            user_id=user_id, team_config=team_configuration, team_switched=team_switched
        )

        return {
            "status": "Request started successfully",
            "team_id": init_team_id,
            "team": team_configuration,
        }

    except Exception as e:
        track_event_if_configured(
            "InitTeamFailed",
            {
                "error": str(e),
            },
        )
        raise HTTPException(
            status_code=400, detail=f"Error starting request: {e}"
        ) from e


@app_v3.post("/process_request")
async def process_request(
    background_tasks: BackgroundTasks, input_task: InputTask, request: Request
):
    """
    Create a new plan without full processing.

    ---
    tags:
      - Plans
    parameters:
      - name: user_principal_id
        in: header
        type: string
        required: true
        description: User ID extracted from the authentication header
      - name: body
        in: body
        required: true
        schema:
          type: object
          properties:
            session_id:
              type: string
              description: Session ID for the plan
            description:
              type: string
              description: The task description to validate and create plan for
    responses:
      200:
        description: Plan created successfully
        schema:
          type: object
          properties:
            plan_id:
              type: string
              description: The ID of the newly created plan
            status:
              type: string
              description: Success message
            session_id:
              type: string
              description: Session ID associated with the plan
      400:
        description: RAI check failed or invalid input
        schema:
          type: object
          properties:
            detail:
              type: string
              description: Error message
    """

<<<<<<< HEAD

=======
>>>>>>> 1af63fb8
    if not await rai_success(input_task.description, False):
        track_event_if_configured(
            "RAI failed",
            {
                "status": "Plan not created - RAI check failed",
                "description": input_task.description,
                "session_id": input_task.session_id,
            },
        )
        raise HTTPException(
            status_code=400,
            detail={
                "error_type": "RAI_VALIDATION_FAILED",
                "message": "Content Safety Check Failed",
                "description": "Your request contains content that doesn't meet our safety guidelines. Please modify your request to ensure it's appropriate and try again.",
                "suggestions": [
                    "Remove any potentially harmful, inappropriate, or unsafe content",
                    "Use more professional and constructive language",
                    "Focus on legitimate business or educational objectives",
                    "Ensure your request complies with content policies",
                ],
                "user_action": "Please revise your request and try again",
            },
        )

    authenticated_user = get_authenticated_user_details(request_headers=request.headers)
    user_id = authenticated_user["user_principal_id"]

    if not user_id:
        track_event_if_configured(
            "UserIdNotFound", {"status_code": 400, "detail": "no user"}
        )
        raise HTTPException(status_code=400, detail="no user")

    # if not input_task.team_id:
    #     track_event_if_configured(
    #         "TeamIDNofound", {"status_code": 400, "detail": "no team id"}
    #     )
    #     raise HTTPException(status_code=400, detail="no team id")

    if not input_task.session_id:
        input_task.session_id = str(uuid.uuid4())
    try:
        plan_id = str(uuid.uuid4())
        # Initialize memory store and service
        memory_store = await DatabaseFactory.get_database(user_id=user_id)
        plan = Plan(
            id=plan_id,
            plan_id=plan_id,
            user_id=user_id,
            session_id=input_task.session_id,
            team_id=None,  # TODO add current_team_id
            initial_goal=input_task.description,
            overall_status=PlanStatus.in_progress,
        )
        await memory_store.add_plan(plan)

        track_event_if_configured(
            "PlanCreated",
            {
                "status": "success",
                "plan_id": plan.plan_id,
                "session_id": input_task.session_id,
                "user_id": user_id,
                "team_id": "",  # TODO add current_team_id
                "description": input_task.description,
            },
        )
    except Exception as e:
        print(f"Error creating plan: {e}")
        track_event_if_configured(
            "PlanCreationFailed",
            {
                "status": "error",
                "description": input_task.description,
                "session_id": input_task.session_id,
                "user_id": user_id,
                "error": str(e),
            },
        )
        raise HTTPException(status_code=500, detail="Failed to create plan")

    try:
        current_user_id.set(user_id)  # Set context
        current_context = contextvars.copy_context()  # Capture context
        # background_tasks.add_task(
        #     lambda: current_context.run(lambda:OrchestrationManager().run_orchestration, user_id, input_task)
        # )

        async def run_with_context():
            return await current_context.run(
                OrchestrationManager().run_orchestration, user_id, input_task
            )

        background_tasks.add_task(run_with_context)

        return {
            "status": "Request started successfully",
            "session_id": input_task.session_id,
            "plan_id": plan_id,
        }

    except Exception as e:
        track_event_if_configured(
            "RequestStartFailed",
            {
                "session_id": input_task.session_id,
                "description": input_task.description,
                "error": str(e),
            },
        )
        raise HTTPException(
            status_code=400, detail=f"Error starting request: {e}"
        ) from e


@app_v3.post("/plan_approval")
async def plan_approval(
    human_feedback: messages.PlanApprovalResponse, request: Request
):
    """Endpoint to receive plan approval or rejection from the user."""
    authenticated_user = get_authenticated_user_details(request_headers=request.headers)
    user_id = authenticated_user["user_principal_id"]
    if not user_id:
        raise HTTPException(
            status_code=401, detail="Missing or invalid user information"
        )
    # Set the approval in the orchestration config
    try:
        if user_id and human_feedback.m_plan_id:
            if (
                orchestration_config
                and human_feedback.m_plan_id in orchestration_config.approvals
            ):
                orchestration_config.approvals[human_feedback.m_plan_id] = (
                    human_feedback.approved
                )
                # orchestration_config.plans[human_feedback.m_plan_id][
                #     "plan_id"
                # ] = human_feedback.plan_id
                print("Plan approval received:", human_feedback)
                # print(
                #     "Updated orchestration config:",
                #     orchestration_config.plans[human_feedback.m_plan_id],
                # )
                try:
                    plan = orchestration_config.plans[human_feedback.m_plan_id]
                    if hasattr(plan, 'plan_id'):
                        print(
                            "Updated orchestration config:",
                            orchestration_config.plans[human_feedback.m_plan_id],
                        )
                        plan.plan_id = human_feedback.plan_id
                        orchestration_config.plans[human_feedback.m_plan_id] = plan
                except Exception as e:
                    print(f"Error processing plan approval: {e}")
                track_event_if_configured(
                    "PlanApprovalReceived",
                    {
                        "plan_id": human_feedback.plan_id,
                        "m_plan_id": human_feedback.m_plan_id,
                        "approved": human_feedback.approved,
                        "user_id": user_id,
                        "feedback": human_feedback.feedback,
                    },
                )
                return {"status": "approval recorded"}
            else:
                logging.warning(
                    f"No orchestration or plan found for plan_id: {human_feedback.m_plan_id}"
                )
                raise HTTPException(
                    status_code=404, detail="No active plan found for approval"
                )
    except Exception as e:
        logging.error(f"Error processing plan approval: {e}")
        raise HTTPException(
            status_code=500, detail="Internal server error"
        )

@app_v3.post("/user_clarification")
async def user_clarification(
    human_feedback: messages.UserClarificationResponse, request: Request
):
    """Endpoint to receive plan approval or rejection from the user."""
    authenticated_user = get_authenticated_user_details(request_headers=request.headers)
    user_id = authenticated_user["user_principal_id"]
    if not user_id:
        raise HTTPException(
            status_code=401, detail="Missing or invalid user information"
        )
    # Set the approval in the orchestration config
    if user_id and human_feedback.request_id:
        if (
            orchestration_config
            and human_feedback.request_id in orchestration_config.clarifications
        ):
            orchestration_config.clarifications[human_feedback.request_id] = (
                human_feedback.answer
            )
            track_event_if_configured(
                "PlanApprovalReceived",
                {
                    "request_id": human_feedback.request_id,
                    "answer": human_feedback.answer,
                    "user_id": user_id,
                },
            )
            return {"status": "clarification recorded"}
        else:
            logging.warning(
                f"No orchestration or plan found for request_id: {human_feedback.request_id}"
            )
            raise HTTPException(
                status_code=404, detail="No active plan found for clarification"
            )


@app_v3.post("/upload_team_config")
async def upload_team_config(
    request: Request,
    file: UploadFile = File(...),
    team_id: Optional[str] = Query(None),
):
    """
    Upload and save a team configuration JSON file.

    ---
    tags:
      - Team Configuration
    parameters:
      - name: user_principal_id
        in: header
        type: string
        required: true
        description: User ID extracted from the authentication header
      - name: file
        in: formData
        type: file
        required: true
        description: JSON file containing team configuration
    responses:
      200:
        description: Team configuration uploaded successfully
      400:
        description: Invalid request or file format
      401:
        description: Missing or invalid user information
      500:
        description: Internal server error
    """
    # Validate user authentication
    authenticated_user = get_authenticated_user_details(request_headers=request.headers)
    user_id = authenticated_user["user_principal_id"]
    if not user_id:
        raise HTTPException(
            status_code=401, detail="Missing or invalid user information"
        )

    # Validate file is provided and is JSON
    if not file:
        raise HTTPException(status_code=400, detail="No file provided")

    if not file.filename.endswith(".json"):
        raise HTTPException(status_code=400, detail="File must be a JSON file")

    try:
        # Read and parse JSON content
        content = await file.read()
        try:
            json_data = json.loads(content.decode("utf-8"))
        except json.JSONDecodeError as e:
            raise HTTPException(
                status_code=400, detail=f"Invalid JSON format: {str(e)}"
            )

        # Validate content with RAI before processing
        rai_valid, rai_error = await rai_validate_team_config(json_data)
        if not rai_valid:
            track_event_if_configured(
                "Team configuration RAI validation failed",
                {
                    "status": "failed",
                    "user_id": user_id,
                    "filename": file.filename,
                    "reason": rai_error,
                },
            )
            raise HTTPException(status_code=400, detail=rai_error)

        track_event_if_configured(
            "Team configuration RAI validation passed",
            {"status": "passed", "user_id": user_id, "filename": file.filename},
        )

        # Initialize memory store and service
        memory_store = await DatabaseFactory.get_database(user_id=user_id)
        team_service = TeamService(memory_store)

        # Validate model deployments
        models_valid, missing_models = await team_service.validate_team_models(
            json_data
        )
        if not models_valid:
            error_message = (
                f"The following required models are not deployed in your Azure AI project: {', '.join(missing_models)}. "
                f"Please deploy these models in Azure AI Foundry before uploading this team configuration."
            )
            track_event_if_configured(
                "Team configuration model validation failed",
                {
                    "status": "failed",
                    "user_id": user_id,
                    "filename": file.filename,
                    "missing_models": missing_models,
                },
            )
            raise HTTPException(status_code=400, detail=error_message)

        track_event_if_configured(
            "Team configuration model validation passed",
            {"status": "passed", "user_id": user_id, "filename": file.filename},
        )

        # Validate search indexes
        search_valid, search_errors = await team_service.validate_team_search_indexes(
            json_data
        )
        if not search_valid:
            error_message = (
                f"Search index validation failed:\n\n{chr(10).join([f'• {error}' for error in search_errors])}\n\n"
                f"Please ensure all referenced search indexes exist in your Azure AI Search service."
            )
            track_event_if_configured(
                "Team configuration search validation failed",
                {
                    "status": "failed",
                    "user_id": user_id,
                    "filename": file.filename,
                    "search_errors": search_errors,
                },
            )
            raise HTTPException(status_code=400, detail=error_message)

        track_event_if_configured(
            "Team configuration search validation passed",
            {"status": "passed", "user_id": user_id, "filename": file.filename},
        )

        # Validate and parse the team configuration
        try:
            team_config = await team_service.validate_and_parse_team_config(
                json_data, user_id
            )
        except ValueError as e:
            raise HTTPException(status_code=400, detail=str(e))

        # Save the configuration
        try:
            print("Saving team configuration...", team_id)
            if team_id:
                team_config.team_id = team_id
                team_config.id = team_id  # Ensure id is also set for updates
            team_id = await team_service.save_team_configuration(team_config)
        except ValueError as e:
            raise HTTPException(
                status_code=500, detail=f"Failed to save configuration: {str(e)}"
            )

        track_event_if_configured(
            "Team configuration uploaded",
            {
                "status": "success",
                "team_id": team_id,
                "team_id": team_config.team_id,
                "user_id": user_id,
                "agents_count": len(team_config.agents),
                "tasks_count": len(team_config.starting_tasks),
            },
        )

        return {
            "status": "success",
            "team_id": team_id,
            "name": team_config.name,
            "message": "Team configuration uploaded and saved successfully",
            "team": team_config.model_dump(),  # Return the full team configuration
        }

    except HTTPException:
        raise
    except Exception as e:
        logging.error(f"Unexpected error uploading team configuration: {str(e)}")
        raise HTTPException(status_code=500, detail="Internal server error occurred")


@app_v3.get("/team_configs")
async def get_team_configs(request: Request):
    """
    Retrieve all team configurations for the current user.

    ---
    tags:
      - Team Configuration
    parameters:
      - name: user_principal_id
        in: header
        type: string
        required: true
        description: User ID extracted from the authentication header
    responses:
      200:
        description: List of team configurations for the user
        schema:
          type: array
          items:
            type: object
            properties:
              id:
                type: string
              team_id:
                type: string
              name:
                type: string
              status:
                type: string
              created:
                type: string
              created_by:
                type: string
              description:
                type: string
              logo:
                type: string
              plan:
                type: string
              agents:
                type: array
              starting_tasks:
                type: array
      401:
        description: Missing or invalid user information
    """
    # Validate user authentication
    authenticated_user = get_authenticated_user_details(request_headers=request.headers)
    user_id = authenticated_user["user_principal_id"]
    if not user_id:
        raise HTTPException(
            status_code=401, detail="Missing or invalid user information"
        )

    try:
        # Initialize memory store and service
        memory_store = await DatabaseFactory.get_database(user_id=user_id)
        team_service = TeamService(memory_store)

        # Retrieve all team configurations
        team_configs = await team_service.get_all_team_configurations(user_id)

        # Convert to dictionaries for response
        configs_dict = [config.model_dump() for config in team_configs]

        return configs_dict

    except Exception as e:
        logging.error(f"Error retrieving team configurations: {str(e)}")
        raise HTTPException(status_code=500, detail="Internal server error occurred")


@app_v3.get("/team_configs/{team_id}")
async def get_team_config_by_id(team_id: str, request: Request):
    """
    Retrieve a specific team configuration by ID.

    ---
    tags:
      - Team Configuration
    parameters:
      - name: team_id
        in: path
        type: string
        required: true
        description: The ID of the team configuration to retrieve
      - name: user_principal_id
        in: header
        type: string
        required: true
        description: User ID extracted from the authentication header
    responses:
      200:
        description: Team configuration details
        schema:
          type: object
          properties:
            id:
              type: string
            team_id:
              type: string
            name:
              type: string
            status:
              type: string
            created:
              type: string
            created_by:
              type: string
            description:
              type: string
            logo:
              type: string
            plan:
              type: string
            agents:
              type: array
            starting_tasks:
              type: array
      401:
        description: Missing or invalid user information
      404:
        description: Team configuration not found
    """
    # Validate user authentication
    authenticated_user = get_authenticated_user_details(request_headers=request.headers)
    user_id = authenticated_user["user_principal_id"]
    if not user_id:
        raise HTTPException(
            status_code=401, detail="Missing or invalid user information"
        )

    try:
        # Initialize memory store and service
        memory_store = await DatabaseFactory.get_database(user_id=user_id)
        team_service = TeamService(memory_store)

        # Retrieve the specific team configuration
        team_config = await team_service.get_team_configuration(team_id, user_id)

        if team_config is None:
            raise HTTPException(status_code=404, detail="Team configuration not found")

        # Convert to dictionary for response
        return team_config.model_dump()

    except HTTPException:
        # Re-raise HTTP exceptions
        raise
    except Exception as e:
        logging.error(f"Error retrieving team configuration: {str(e)}")
        raise HTTPException(status_code=500, detail="Internal server error occurred")


@app_v3.delete("/team_configs/{team_id}")
async def delete_team_config(team_id: str, request: Request):
    """
    Delete a team configuration by ID.

    ---
    tags:
      - Team Configuration
    parameters:
      - name: team_id
        in: path
        type: string
        required: true
        description: The ID of the team configuration to delete
      - name: user_principal_id
        in: header
        type: string
        required: true
        description: User ID extracted from the authentication header
    responses:
      200:
        description: Team configuration deleted successfully
        schema:
          type: object
          properties:
            status:
              type: string
            message:
              type: string
            team_id:
              type: string
      401:
        description: Missing or invalid user information
      404:
        description: Team configuration not found
    """
    # Validate user authentication
    authenticated_user = get_authenticated_user_details(request_headers=request.headers)
    user_id = authenticated_user["user_principal_id"]
    if not user_id:
        raise HTTPException(
            status_code=401, detail="Missing or invalid user information"
        )

    try:
        # To do: Check if the team is the users current team, or if it is
        # used in any active sessions/plans.  Refuse request if so.

        # Initialize memory store and service
        memory_store = await DatabaseFactory.get_database(user_id=user_id)
        team_service = TeamService(memory_store)

        # Delete the team configuration
        deleted = await team_service.delete_team_configuration(team_id, user_id)

        if not deleted:
            raise HTTPException(status_code=404, detail="Team configuration not found")

        # Track the event
        track_event_if_configured(
            "Team configuration deleted",
            {"status": "success", "team_id": team_id, "user_id": user_id},
        )

        return {
            "status": "success",
            "message": "Team configuration deleted successfully",
            "team_id": team_id,
        }

    except HTTPException:
        # Re-raise HTTP exceptions
        raise
    except Exception as e:
        logging.error(f"Error deleting team configuration: {str(e)}")
        raise HTTPException(status_code=500, detail="Internal server error occurred")


@app_v3.get("/model_deployments")
async def get_model_deployments(request: Request):
    """
    Get information about available model deployments for debugging/validation.

    ---
    tags:
      - Model Validation
    responses:
      200:
        description: List of available model deployments
      401:
        description: Missing or invalid user information
    """
    # Validate user authentication
    authenticated_user = get_authenticated_user_details(request_headers=request.headers)
    user_id = authenticated_user["user_principal_id"]
    if not user_id:
        raise HTTPException(
            status_code=401, detail="Missing or invalid user information"
        )

    try:
        team_service = TeamService()
        deployments = []  # await team_service.extract_models_from_agent()
        summary = await team_service.get_deployment_status_summary()
        return {"deployments": deployments, "summary": summary}
    except Exception as e:
        logging.error(f"Error retrieving model deployments: {str(e)}")
        raise HTTPException(status_code=500, detail="Internal server error occurred")


@app_v3.post("/select_team")
async def select_team(selection: TeamSelectionRequest, request: Request):
    """
    Select the current team for the user session.
    """
    # Validate user authentication
    authenticated_user = get_authenticated_user_details(request_headers=request.headers)
    user_id = authenticated_user["user_principal_id"]
    if not user_id:
        raise HTTPException(
            status_code=401, detail="Missing or invalid user information"
        )

    if not selection.team_id:
        raise HTTPException(status_code=400, detail="Team ID is required")

    try:
        # Initialize memory store and service
        memory_store = await DatabaseFactory.get_database(user_id=user_id)
        team_service = TeamService(memory_store)

        # Verify the team exists and user has access to it
        team_configuration = await team_service.get_team_configuration(
            selection.team_id, user_id
        )
        if team_config is None:
            raise HTTPException(
                status_code=404,
                detail=f"Team configuration '{selection.team_id}' not found or access denied",
            )
        set_team = await team_service.handle_team_selection(
            user_id=user_id, team_id=selection.team_id
        )
        if not set_team:
            track_event_if_configured(
                "Team selected",
                {
                    "status": "failed",
                    "team_id": selection.team_id,
                    "team_name": team_configuration.name,
                    "user_id": user_id,
                },
            )
            raise HTTPException(
                status_code=404,
                detail=f"Team configuration '{selection.team_id}' failed to set",
            )

        # save to in-memory config for current user
        team_config.set_current_team(
            user_id=user_id, team_configuration=team_configuration
        )

        # Track the team selection event
        track_event_if_configured(
            "Team selected",
            {
                "status": "success",
                "team_id": selection.team_id,
                "team_name": team_configuration.name,
                "user_id": user_id,
            },
        )

        return {
            "status": "success",
            "message": f"Team '{team_configuration.name}' selected successfully",
            "team_id": selection.team_id,
            "team_name": team_configuration.name,
            "agents_count": len(team_configuration.agents),
            "team_description": team_configuration.description,
        }

    except HTTPException:
        # Re-raise HTTP exceptions
        raise
    except Exception as e:
        logging.error(f"Error selecting team: {str(e)}")
        track_event_if_configured(
            "Team selection error",
            {
                "status": "error",
                "team_id": selection.team_id,
                "user_id": user_id,
                "error": str(e),
            },
        )
        raise HTTPException(status_code=500, detail="Internal server error occurred")


@app_v3.get("/search_indexes")
async def get_search_indexes(request: Request):
    """
    Get information about available search indexes for debugging/validation.

    ---
    tags:
      - Search Validation
    responses:
      200:
        description: List of available search indexes
      401:
        description: Missing or invalid user information
    """
    # Validate user authentication
    authenticated_user = get_authenticated_user_details(request_headers=request.headers)
    user_id = authenticated_user["user_principal_id"]
    if not user_id:
        raise HTTPException(
            status_code=401, detail="Missing or invalid user information"
        )

    try:
        team_service = TeamService()
        summary = await team_service.get_search_index_summary()
        return {"search_summary": summary}
    except Exception as e:
        logging.error(f"Error retrieving search indexes: {str(e)}")
        raise HTTPException(status_code=500, detail="Internal server error occurred")<|MERGE_RESOLUTION|>--- conflicted
+++ resolved
@@ -230,10 +230,6 @@
               description: Error message
     """
 
-<<<<<<< HEAD
-
-=======
->>>>>>> 1af63fb8
     if not await rai_success(input_task.description, False):
         track_event_if_configured(
             "RAI failed",
