"""
Configuration settings for the Magentic Employee Onboarding system.
Handles Azure OpenAI, MCP, and environment setup.
"""

import asyncio
import contextvars
import json
import logging
from typing import Dict, Optional

from common.config.app_config import config
from common.models.messages_kernel import TeamConfiguration
from fastapi import WebSocket
from semantic_kernel.agents.orchestration.magentic import MagenticOrchestration
from semantic_kernel.connectors.ai.open_ai import (
<<<<<<< HEAD
    AzureChatCompletion,
    OpenAIChatPromptExecutionSettings,
)

from v3.models.messages import WebsocketMessageType, MPlan
=======
    AzureChatCompletion, OpenAIChatPromptExecutionSettings)
from v3.models.messages import WebsocketMessageType
>>>>>>> bb466d48

logger = logging.getLogger(__name__)

# Create a context variable to track current user
current_user_id: contextvars.ContextVar[Optional[str]] = contextvars.ContextVar(
    "current_user_id", default=None
)


class AzureConfig:
    """Azure OpenAI and authentication configuration."""

    def __init__(self):
        self.endpoint = config.AZURE_OPENAI_ENDPOINT
        self.reasoning_model = config.REASONING_MODEL_NAME
        self.standard_model = config.AZURE_OPENAI_DEPLOYMENT_NAME
        #self.bing_connection_name = config.AZURE_BING_CONNECTION_NAME

        # Create credential
        self.credential = config.get_azure_credentials()

    def ad_token_provider(self) -> str:
        token = self.credential.get_token(config.AZURE_COGNITIVE_SERVICES)
        return token.token

    async def create_chat_completion_service(self, use_reasoning_model: bool = False):
        """Create Azure Chat Completion service."""
        model_name = (
            self.reasoning_model if use_reasoning_model else self.standard_model
        )
        # Create Azure Chat Completion service
        return AzureChatCompletion(
            deployment_name=model_name,
            endpoint=self.endpoint,
            ad_token_provider=self.ad_token_provider,
        )

    def create_execution_settings(self):
        """Create execution settings for OpenAI."""
        return OpenAIChatPromptExecutionSettings(max_tokens=4000, temperature=0.1)


class MCPConfig:
    """MCP server configuration."""

    def __init__(self):
        self.url = config.MCP_SERVER_ENDPOINT
        self.name = config.MCP_SERVER_NAME
        self.description = config.MCP_SERVER_DESCRIPTION

    def get_headers(self, token: str):
        """Get MCP headers with authentication token."""
        return (
            {"Authorization": f"Bearer {token}", "Content-Type": "application/json"}
            if token
            else {}
        )


class OrchestrationConfig:
    """Configuration for orchestration settings."""

    def __init__(self):
        self.orchestrations: Dict[str, MagenticOrchestration] = (
            {}
        )  # user_id -> orchestration instance
        self.plans: Dict[str, MPlan] = {}  # plan_id -> plan details
        self.approvals: Dict[str, bool] = {}  # m_plan_id -> approval status
        self.sockets: Dict[str, WebSocket] = {}  # user_id -> WebSocket
        self.clarifications: Dict[str, str] = {}  # m_plan_id -> clarification response
        self.max_rounds: int = 20  # Maximum number of replanning rounds 20 needed to accommodate complex tasks

    def get_current_orchestration(self, user_id: str) -> MagenticOrchestration:
        """get existing orchestration instance."""
        return self.orchestrations.get(user_id, None)


class ConnectionConfig:
    """Connection manager for WebSocket connections."""

    def __init__(self):
        self.connections: Dict[str, WebSocket] = {}
        # Map user_id to process_id for context-based messaging
        self.user_to_process: Dict[str, str] = {}

    def add_connection(
        self, process_id: str, connection: WebSocket, user_id: str = None
    ):
        """Add a new connection."""
        # Close existing connection if it exists
        if process_id in self.connections:
            try:
                asyncio.create_task(self.connections[process_id].close())
            except Exception as e:
                logger.error(
                    f"Error closing existing connection for user {process_id}: {e}"
                )

        self.connections[process_id] = connection
        # Map user to process for context-based messaging
        if user_id:
            user_id = str(user_id)
            # If this user already has a different process mapped, close that old connection
            old_process_id = self.user_to_process.get(user_id)
            if old_process_id and old_process_id != process_id:
                old_connection = self.connections.get(old_process_id)
                if old_connection:
                    try:
                        asyncio.create_task(old_connection.close())
                        del self.connections[old_process_id]
                        logger.info(
                            f"Closed old connection {old_process_id} for user {user_id}"
                        )
                    except Exception as e:
                        logger.error(
                            f"Error closing old connection for user {user_id}: {e}"
                        )

            self.user_to_process[user_id] = process_id
            logger.info(
                f"WebSocket connection added for process: {process_id} (user: {user_id})"
            )
        else:
            logger.info(f"WebSocket connection added for process: {process_id}")

    def remove_connection(self, process_id):
        """Remove a connection."""
        process_id = str(process_id)
        if process_id in self.connections:
            del self.connections[process_id]

        # Remove from user mapping if exists
        for user_id, mapped_process_id in list(self.user_to_process.items()):
            if mapped_process_id == process_id:
                del self.user_to_process[user_id]
                logger.debug(f"Removed user mapping: {user_id} -> {process_id}")
                break

    def get_connection(self, process_id):
        """Get a connection."""
        return self.connections.get(process_id)

    async def close_connection(self, process_id):
        """Remove a connection."""
        connection = self.get_connection(process_id)
        if connection:
            try:
                await connection.close()
                logger.info("Connection closed for batch ID: %s", process_id)
            except Exception as e:
                logger.error(f"Error closing connection for {process_id}: {e}")
        else:
            logger.warning("No connection found for batch ID: %s", process_id)

        # Always remove from connections dict
        self.remove_connection(process_id)
        logger.info("Connection removed for batch ID: %s", process_id)

    async def send_status_update_async(
        self,
        message: any,
        user_id: Optional[str] = None,
        message_type: WebsocketMessageType = WebsocketMessageType.SYSTEM_MESSAGE,
    ):
        """Send a status update to a specific client."""
        # If no process_id provided, get from context
        if user_id is None:
            user_id = current_user_id.get()

        if not user_id:
            logger.warning("No user_id available for WebSocket message")
            return

        process_id = self.user_to_process.get(user_id)
        if not process_id:
            logger.warning("No active WebSocket process found for user ID: %s", user_id)
            logger.debug(
                f"Available user mappings: {list(self.user_to_process.keys())}"
            )
            return

<<<<<<< HEAD

=======
        print(f" websocket original message: {message}")
        print(f" websocket message type: {type(message)}")
        
        # Convert message to proper format for frontend
>>>>>>> bb466d48
        try:
            if hasattr(message, "to_dict"):
                # Use the custom to_dict method if available
                message_data = message.to_dict()
                print(f" websocket used to_dict(): {message_data}")
            elif hasattr(message, "data") and hasattr(message, "type"):
                # Handle structured messages with data property
                message_data = message.data
                print(f" websocket used message.data: {message_data}")
            elif isinstance(message, dict):
                # Already a dictionary
                message_data = message
                print(f" websocket already dict: {message_data}")
            else:
                # Convert to string if it's a simple type
                message_data = str(message)
                print(f" websocket converted to string: {message_data}")
        except Exception as e:
<<<<<<< HEAD
            logger.debug(f"Error loading message data: {e}")

=======
            print(f"Error processing message data: {e}")
            message_data = str(message)
            
        print(f" websocket final message_data: {message_data}")
        
>>>>>>> bb466d48
        standard_message = {
            "type": message_type,
            "data": message_data
        }
        connection = self.get_connection(process_id)
        
        if connection:
            try:
                str_message = json.dumps(standard_message, default=str)
                await connection.send_text(str_message)
                logger.debug(f"Message sent to user {user_id} via process {process_id}")
            except Exception as e:
                logger.error(f"Failed to send message to user {user_id}: {e}")
                # Clean up stale connection
                self.remove_connection(process_id)
        else:
            logger.warning(
                "No connection found for process ID: %s (user: %s)", process_id, user_id
            )
            # Clean up stale mapping
            if user_id in self.user_to_process:
                del self.user_to_process[user_id]

    def send_status_update(self, message: str, process_id: str):
        """Send a status update to a specific client (sync wrapper)."""
        process_id = str(process_id)
        connection = self.get_connection(process_id)
        if connection:
            try:
                # Use asyncio.create_task instead of run_coroutine_threadsafe
                asyncio.create_task(connection.send_text(message))
            except Exception as e:
                logger.error(f"Failed to send message to process {process_id}: {e}")
        else:
            logger.warning("No connection found for process ID: %s", process_id)


class TeamConfig:
    """Team configuration for agents."""

    def __init__(self):
        self.teams: Dict[str, TeamConfiguration] = {}

    def set_current_team(self, user_id: str, team_configuration: TeamConfiguration):
        """Add a new team configuration."""

        # To do: close current team of agents if any

        self.teams[user_id] = team_configuration

    def get_current_team(self, user_id: str) -> TeamConfiguration:
        """Get the current team configuration."""
        return self.teams.get(user_id, None)


# Global config instances
azure_config = AzureConfig()
mcp_config = MCPConfig()
orchestration_config = OrchestrationConfig()
connection_config = ConnectionConfig()
team_config = TeamConfig()<|MERGE_RESOLUTION|>--- conflicted
+++ resolved
@@ -14,16 +14,8 @@
 from fastapi import WebSocket
 from semantic_kernel.agents.orchestration.magentic import MagenticOrchestration
 from semantic_kernel.connectors.ai.open_ai import (
-<<<<<<< HEAD
-    AzureChatCompletion,
-    OpenAIChatPromptExecutionSettings,
-)
-
-from v3.models.messages import WebsocketMessageType, MPlan
-=======
     AzureChatCompletion, OpenAIChatPromptExecutionSettings)
 from v3.models.messages import WebsocketMessageType
->>>>>>> bb466d48
 
 logger = logging.getLogger(__name__)
 
@@ -90,7 +82,7 @@
         self.orchestrations: Dict[str, MagenticOrchestration] = (
             {}
         )  # user_id -> orchestration instance
-        self.plans: Dict[str, MPlan] = {}  # plan_id -> plan details
+        self.plans: Dict[str, any] = {}  # plan_id -> plan details
         self.approvals: Dict[str, bool] = {}  # m_plan_id -> approval status
         self.sockets: Dict[str, WebSocket] = {}  # user_id -> WebSocket
         self.clarifications: Dict[str, str] = {}  # m_plan_id -> clarification response
@@ -205,14 +197,10 @@
             )
             return
 
-<<<<<<< HEAD
-
-=======
         print(f" websocket original message: {message}")
         print(f" websocket message type: {type(message)}")
         
         # Convert message to proper format for frontend
->>>>>>> bb466d48
         try:
             if hasattr(message, "to_dict"):
                 # Use the custom to_dict method if available
@@ -231,22 +219,16 @@
                 message_data = str(message)
                 print(f" websocket converted to string: {message_data}")
         except Exception as e:
-<<<<<<< HEAD
-            logger.debug(f"Error loading message data: {e}")
-
-=======
             print(f"Error processing message data: {e}")
             message_data = str(message)
             
         print(f" websocket final message_data: {message_data}")
         
->>>>>>> bb466d48
         standard_message = {
             "type": message_type,
             "data": message_data
         }
         connection = self.get_connection(process_id)
-        
         if connection:
             try:
                 str_message = json.dumps(standard_message, default=str)
