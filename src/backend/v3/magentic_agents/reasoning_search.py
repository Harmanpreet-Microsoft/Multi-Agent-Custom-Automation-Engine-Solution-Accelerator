"""
RAG search capabilities for ReasoningAgentTemplate using AzureAISearchCollection.
Based on Semantic Kernel text search patterns.
"""

from azure.core.credentials import AzureKeyCredential
from azure.search.documents import SearchClient
from semantic_kernel import Kernel
from semantic_kernel.functions import kernel_function
from v3.magentic_agents.models.agent_models import SearchConfig


class ReasoningSearch:
    """Handles Azure AI Search integration for reasoning agents."""

    def __init__(self, search_config: SearchConfig | None = None):
        self.search_config = search_config
        self.search_client: SearchClient | None = None

    async def initialize(self, kernel: Kernel) -> bool:
        """Initialize the search collection with embeddings and add it to the kernel."""
        if (
            not self.search_config
            or not self.search_config.endpoint
            or not self.search_config.index_name
        ):
            print("Search configuration not available")
            return False

        try:
<<<<<<< HEAD
            self.search_client = SearchClient(endpoint=self.search_config.endpoint, 
                                              credential=AzureKeyCredential(self.search_config.api_key), 
                                              index_name=self.search_config.index_name)
            
=======

            self.search_client = SearchClient(
                endpoint=self.search_config.endpoint,
                credential=AzureKeyCredential(self.search_config.api_key),
                index_name=self.search_config.index_name,
            )

>>>>>>> 35e28f81
            # Add this class as a plugin so the agent can call search_documents
            kernel.add_plugin(self, plugin_name="knowledge_search")

            print(
                f"Added Azure AI Search plugin for index: {self.search_config.index_name}"
            )
            return True

        except Exception as ex:
            print(f"Could not initialize Azure AI Search: {ex}")
            return False

    @kernel_function(
        name="search_documents",
        description="Search the knowledge base for relevant documents and information. Use this when you need to find specific information from internal documents or data.",
    )
    async def search_documents(self, query: str, limit: str = "3") -> str:
        """Search function that the agent can invoke to find relevant documents."""
        if not self.search_client:
            return "Search service is not available."

        try:
            limit_int = int(limit)
            search_results = []

            results = self.search_client.search(
                search_text=query,
                query_type="simple",
                select=["content"],
                top=limit_int,
            )

            for result in results:
                search_results.append(f"content: {result['content']}")

            if not search_results:
                return f"No relevant documents found for query: '{query}'"

            return search_results

        except Exception as ex:
            return f"Search failed: {str(ex)}"

    def is_available(self) -> bool:
        """Check if search functionality is available."""
        return self.search_client is not None


# Simple factory function
async def create_reasoning_search(
    kernel: Kernel, search_config: SearchConfig | None
) -> ReasoningSearch:
    """Create and initialize a ReasoningSearch instance."""
    search = ReasoningSearch(search_config)
    await search.initialize(kernel)
    return search<|MERGE_RESOLUTION|>--- conflicted
+++ resolved
@@ -28,12 +28,6 @@
             return False
 
         try:
-<<<<<<< HEAD
-            self.search_client = SearchClient(endpoint=self.search_config.endpoint, 
-                                              credential=AzureKeyCredential(self.search_config.api_key), 
-                                              index_name=self.search_config.index_name)
-            
-=======
 
             self.search_client = SearchClient(
                 endpoint=self.search_config.endpoint,
@@ -41,7 +35,6 @@
                 index_name=self.search_config.index_name,
             )
 
->>>>>>> 35e28f81
             # Add this class as a plugin so the agent can call search_documents
             kernel.add_plugin(self, plugin_name="knowledge_search")
 
