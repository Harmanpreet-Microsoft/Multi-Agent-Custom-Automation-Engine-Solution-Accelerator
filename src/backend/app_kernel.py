# app_kernel.py
import logging
<<<<<<< HEAD
import os
# Azure monitoring
import re
import uuid
from contextlib import asynccontextmanager
from typing import Dict, List, Optional
=======
>>>>>>> d8d6248b

from azure.monitor.opentelemetry import configure_azure_monitor
from common.config.app_config import config
from common.models.messages_kernel import UserLanguage

# FastAPI imports
from fastapi import FastAPI, Request
from fastapi.middleware.cors import CORSMiddleware

# Local imports
from middleware.health_check import HealthCheckMiddleware
from v3.api.router import app_v3

# Azure monitoring

# Semantic Kernel imports
<<<<<<< HEAD
from v3.orchestration.orchestration_manager import OrchestrationManager
from v3.config.agent_registry import agent_registry

@asynccontextmanager
async def lifespan(app: FastAPI):
    """Manage FastAPI application lifecycle - startup and shutdown."""
    logger = logging.getLogger(__name__)
    
    # Startup
    logger.info("🚀 Starting MACAE application...")
    yield
    
    # Shutdown
    logger.info("🛑 Shutting down MACAE application...")
    try:
        # Import here to avoid circular imports and get agent registry
        
        
        # Clean up all agents from Azure AI Foundry when container stops
        await agent_registry.cleanup_all_agents()
        logger.info("✅ Agent cleanup completed successfully")
        
    except ImportError as ie:
        logger.error(f"❌ Could not import agent_registry: {ie}")
    except Exception as e:
        logger.error(f"❌ Error during shutdown cleanup: {e}")
    
    logger.info("👋 MACAE application shutdown complete")

=======
>>>>>>> d8d6248b

# Check if the Application Insights Instrumentation Key is set in the environment variables
connection_string = config.APPLICATIONINSIGHTS_CONNECTION_STRING
if connection_string:
    # Configure Application Insights if the Instrumentation Key is found
    configure_azure_monitor(connection_string=connection_string)
    logging.info(
        "Application Insights configured with the provided Instrumentation Key"
    )
else:
    # Log a warning if the Instrumentation Key is not found
    logging.warning(
        "No Application Insights Instrumentation Key found. Skipping configuration"
    )

# Configure logging
logging.basicConfig(level=logging.INFO)

# Suppress INFO logs from 'azure.core.pipeline.policies.http_logging_policy'
logging.getLogger("azure.core.pipeline.policies.http_logging_policy").setLevel(
    logging.WARNING
)
logging.getLogger("azure.identity.aio._internal").setLevel(logging.WARNING)

# # Suppress info logs from OpenTelemetry exporter
logging.getLogger("azure.monitor.opentelemetry.exporter.export._base").setLevel(
    logging.WARNING
)

# Initialize the FastAPI app
app = FastAPI(lifespan=lifespan)

frontend_url = config.FRONTEND_SITE_NAME

# Add this near the top of your app.py, after initializing the app
app.add_middleware(
    CORSMiddleware,
    allow_origins=["*"],  # Allow all origins for development; restrict in production
    allow_credentials=True,
    allow_methods=["*"],
    allow_headers=["*"],
)

# Configure health check
app.add_middleware(HealthCheckMiddleware, password="", checks={})
# v3 endpoints
app.include_router(app_v3)
logging.info("Added health check middleware")


@app.post("/api/user_browser_language")
async def user_browser_language_endpoint(user_language: UserLanguage, request: Request):
    """
    Receive the user's browser language.

    ---
    tags:
      - User
    parameters:
      - name: language
        in: query
        type: string
        required: true
        description: The user's browser language
    responses:
      200:
        description: Language received successfully
        schema:
          type: object
          properties:
            status:
              type: string
              description: Confirmation message
    """
    config.set_user_local_browser_language(user_language.language)

    # Log the received language for the user
    logging.info(f"Received browser language '{user_language}' for user ")

    return {"status": "Language received successfully"}


# Run the app
if __name__ == "__main__":
    import uvicorn

    uvicorn.run(
        "app_kernel:app",
        host="127.0.0.1",
        port=8000,
        reload=True,
        log_level="info",
        access_log=False,
    )<|MERGE_RESOLUTION|>--- conflicted
+++ resolved
@@ -1,14 +1,8 @@
 # app_kernel.py
 import logging
-<<<<<<< HEAD
-import os
-# Azure monitoring
-import re
-import uuid
+
 from contextlib import asynccontextmanager
-from typing import Dict, List, Optional
-=======
->>>>>>> d8d6248b
+
 
 from azure.monitor.opentelemetry import configure_azure_monitor
 from common.config.app_config import config
@@ -25,7 +19,6 @@
 # Azure monitoring
 
 # Semantic Kernel imports
-<<<<<<< HEAD
 from v3.orchestration.orchestration_manager import OrchestrationManager
 from v3.config.agent_registry import agent_registry
 
@@ -55,8 +48,6 @@
     
     logger.info("👋 MACAE application shutdown complete")
 
-=======
->>>>>>> d8d6248b
 
 # Check if the Application Insights Instrumentation Key is set in the environment variables
 connection_string = config.APPLICATIONINSIGHTS_CONNECTION_STRING
