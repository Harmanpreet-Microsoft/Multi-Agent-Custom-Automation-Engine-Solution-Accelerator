# app_kernel.py
import asyncio
import json
import logging
import os
import uuid
from typing import Dict, List, Optional

# Semantic Kernel imports
from app_config import config
from auth.auth_utils import get_authenticated_user_details

# Azure monitoring
import re
from dateutil import parser
from azure.monitor.opentelemetry import configure_azure_monitor
from config_kernel import Config
from event_utils import track_event_if_configured

# FastAPI imports
from fastapi import FastAPI, HTTPException, Query, Request, UploadFile, File
from fastapi.middleware.cors import CORSMiddleware
from kernel_agents.agent_factory import AgentFactory

# Local imports
from middleware.health_check import HealthCheckMiddleware
from models.messages_kernel import (
    AgentMessage,
    AgentType,
    HumanClarification,
    HumanFeedback,
    InputTask,
    Plan,
    PlanStatus,
    PlanWithSteps,
    Step,
    UserLanguage,
    TeamConfiguration,
)
from services.json_service import JsonService

# Updated import for KernelArguments
from utils_kernel import initialize_runtime_and_context, rai_success


# Check if the Application Insights Instrumentation Key is set in the environment variables
connection_string = os.getenv("APPLICATIONINSIGHTS_CONNECTION_STRING")
if connection_string:
    # Configure Application Insights if the Instrumentation Key is found
    configure_azure_monitor(connection_string=connection_string)
    logging.info(
        "Application Insights configured with the provided Instrumentation Key"
    )
else:
    # Log a warning if the Instrumentation Key is not found
    logging.warning(
        "No Application Insights Instrumentation Key found. Skipping configuration"
    )

# Configure logging
logging.basicConfig(level=logging.INFO)

# Suppress INFO logs from 'azure.core.pipeline.policies.http_logging_policy'
logging.getLogger("azure.core.pipeline.policies.http_logging_policy").setLevel(
    logging.WARNING
)
logging.getLogger("azure.identity.aio._internal").setLevel(logging.WARNING)

# # Suppress info logs from OpenTelemetry exporter
logging.getLogger("azure.monitor.opentelemetry.exporter.export._base").setLevel(
    logging.WARNING
)

# Initialize the FastAPI app
app = FastAPI()

frontend_url = Config.FRONTEND_SITE_NAME

# Add this near the top of your app.py, after initializing the app
app.add_middleware(
    CORSMiddleware,
    allow_origins=[frontend_url],  # Allow all origins for development; restrict in production
    allow_credentials=True,
    allow_methods=["*"],
    allow_headers=["*"],
)

# Configure health check
app.add_middleware(HealthCheckMiddleware, password="", checks={})
logging.info("Added health check middleware")


def format_dates_in_messages(messages, target_locale="en-US"):
    """
    Format dates in agent messages according to the specified locale.

    Args:
        messages: List of message objects or string content
        target_locale: Target locale for date formatting (default: en-US)

    Returns:
        Formatted messages with dates converted to target locale format
    """
    # Define target format patterns per locale
    locale_date_formats = {
        "en-IN": "%d %b %Y",  # 30 Jul 2025
        "en-US": "%b %d, %Y",  # Jul 30, 2025
    }

    output_format = locale_date_formats.get(target_locale, "%d %b %Y")
    # Match both "Jul 30, 2025, 12:00:00 AM" and "30 Jul 2025"
    date_pattern = r"(\d{1,2} [A-Za-z]{3,9} \d{4}|[A-Za-z]{3,9} \d{1,2}, \d{4}(, \d{1,2}:\d{2}:\d{2} ?[APap][Mm])?)"

    def convert_date(match):
        date_str = match.group(0)
        try:
            dt = parser.parse(date_str)
            return dt.strftime(output_format)
        except Exception:
            return date_str  # Leave it unchanged if parsing fails

    # Process messages
    if isinstance(messages, list):
        formatted_messages = []
        for message in messages:
            if hasattr(message, "content") and message.content:
                # Create a copy of the message with formatted content
                formatted_message = (
                    message.model_copy() if hasattr(message, "model_copy") else message
                )
                if hasattr(formatted_message, "content"):
                    formatted_message.content = re.sub(
                        date_pattern, convert_date, formatted_message.content
                    )
                formatted_messages.append(formatted_message)
            else:
                formatted_messages.append(message)
        return formatted_messages
    elif isinstance(messages, str):
        return re.sub(date_pattern, convert_date, messages)
    else:
        return messages


@app.post("/api/user_browser_language")
async def user_browser_language_endpoint(user_language: UserLanguage, request: Request):
    """
    Receive the user's browser language.

    ---
    tags:
      - User
    parameters:
      - name: language
        in: query
        type: string
        required: true
        description: The user's browser language
    responses:
      200:
        description: Language received successfully
        schema:
          type: object
          properties:
            status:
              type: string
              description: Confirmation message
    """
    config.set_user_local_browser_language(user_language.language)

    # Log the received language for the user
    logging.info(f"Received browser language '{user_language}' for user ")

    return {"status": "Language received successfully"}


@app.post("/api/input_task")
async def input_task_endpoint(input_task: InputTask, request: Request):
    """
    Receive the initial input task from the user.
    """
    # Fix 1: Properly await the async rai_success function
    if not await rai_success(input_task.description, True):
        print("RAI failed")

        track_event_if_configured(
            "RAI failed",
            {
                "status": "Plan not created",
                "description": input_task.description,
                "session_id": input_task.session_id,
            },
        )

        return {
            "status": "Plan not created",
        }
    authenticated_user = get_authenticated_user_details(request_headers=request.headers)
    user_id = authenticated_user["user_principal_id"]

    if not user_id:
        track_event_if_configured(
            "UserIdNotFound", {"status_code": 400, "detail": "no user"}
        )
        raise HTTPException(status_code=400, detail="no user")

    # Generate session ID if not provided
    if not input_task.session_id:
        input_task.session_id = str(uuid.uuid4())

    try:
        # Create all agents instead of just the planner agent
        # This ensures other agents are created first and the planner has access to them
        kernel, memory_store = await initialize_runtime_and_context(
            input_task.session_id, user_id
        )
        client = None
        try:
            client = config.get_ai_project_client()
        except Exception as client_exc:
            logging.error(f"Error creating AIProjectClient: {client_exc}")

        agents = await AgentFactory.create_all_agents(
            session_id=input_task.session_id,
            user_id=user_id,
            memory_store=memory_store,
            client=client,
        )

        group_chat_manager = agents[AgentType.GROUP_CHAT_MANAGER.value]

        # Convert input task to JSON for the kernel function, add user_id here

        # Use the planner to handle the task
        await group_chat_manager.handle_input_task(input_task)

        # Get plan from memory store
        plan = await memory_store.get_plan_by_session(input_task.session_id)

        if not plan:  # If the plan is not found, raise an error
            track_event_if_configured(
                "PlanNotFound",
                {
                    "status": "Plan not found",
                    "session_id": input_task.session_id,
                    "description": input_task.description,
                },
            )
            raise HTTPException(status_code=404, detail="Plan not found")
        # Log custom event for successful input task processing
        track_event_if_configured(
            "InputTaskProcessed",
            {
                "status": f"Plan created with ID: {plan.id}",
                "session_id": input_task.session_id,
                "plan_id": plan.id,
                "description": input_task.description,
            },
        )
        if client:
            try:
                client.close()
            except Exception as e:
                logging.error(f"Error sending to AIProjectClient: {e}")
        return {
            "status": f"Plan created with ID: {plan.id}",
            "session_id": input_task.session_id,
            "plan_id": plan.id,
            "description": input_task.description,
        }

    except Exception as e:
        # Extract clean error message for rate limit errors
        error_msg = str(e)
        if "Rate limit is exceeded" in error_msg:
            match = re.search(
                r"Rate limit is exceeded\. Try again in (\d+) seconds?\.", error_msg
            )
            if match:
<<<<<<< HEAD
                error_msg = (
                    f"Rate limit is exceeded. Try again in {match.group(1)} seconds."
                )
=======
                error_msg = "Application temporarily unavailable due to quota limits. Please try again later."
>>>>>>> fb1490de

        track_event_if_configured(
            "InputTaskError",
            {
                "session_id": input_task.session_id,
                "description": input_task.description,
                "error": str(e),
            },
        )
<<<<<<< HEAD
        raise HTTPException(
            status_code=400, detail=f"Error creating plan: {error_msg}"
        ) from e


@app.post("/api/create_plan")
async def create_plan_endpoint(input_task: InputTask, request: Request):
    """
    Create a new plan without full processing.
    
    ---
    tags:
      - Plans
    parameters:
      - name: user_principal_id
        in: header
        type: string
        required: true
        description: User ID extracted from the authentication header
      - name: body
        in: body
        required: true
        schema:
          type: object
          properties:
            session_id:
              type: string
              description: Session ID for the plan
            description:
              type: string
              description: The task description to validate and create plan for
    responses:
      200:
        description: Plan created successfully
        schema:
          type: object
          properties:
            plan_id:
              type: string
              description: The ID of the newly created plan
            status:
              type: string
              description: Success message
            session_id:
              type: string
              description: Session ID associated with the plan
      400:
        description: RAI check failed or invalid input
        schema:
          type: object
          properties:
            detail:
              type: string
              description: Error message
    """
    # Perform RAI check on the description
    if not await rai_success(input_task.description):
        track_event_if_configured(
            "RAI failed",
            {
                "status": "Plan not created - RAI check failed",
                "description": input_task.description,
                "session_id": input_task.session_id,
            },
        )
        raise HTTPException(
            status_code=400, 
            detail="Task description failed safety validation. Please revise your request."
        )

    # Get authenticated user
    authenticated_user = get_authenticated_user_details(request_headers=request.headers)
    user_id = authenticated_user["user_principal_id"]

    if not user_id:
        track_event_if_configured(
            "UserIdNotFound", {"status_code": 400, "detail": "no user"}
        )
        raise HTTPException(status_code=400, detail="no user")

    # Generate session ID if not provided
    if not input_task.session_id:
        input_task.session_id = str(uuid.uuid4())

    try:
        # Initialize memory store
        kernel, memory_store = await initialize_runtime_and_context(
            input_task.session_id, user_id
        )

        # Create a new Plan object
        plan = Plan(
            session_id=input_task.session_id,
            user_id=user_id,
            initial_goal=input_task.description,
            overall_status=PlanStatus.in_progress,
            source=AgentType.PLANNER.value
        )

        # Save the plan to the database
        await memory_store.add_plan(plan)

        # Log successful plan creation
        track_event_if_configured(
            "PlanCreated",
            {
                "status": f"Plan created with ID: {plan.id}",
                "session_id": input_task.session_id,
                "plan_id": plan.id,
                "description": input_task.description,
            },
        )

        return {
            "plan_id": plan.id,
            "status": "Plan created successfully",
            "session_id": input_task.session_id,
        }

    except Exception as e:
        track_event_if_configured(
            "CreatePlanError",
            {
                "session_id": input_task.session_id,
                "description": input_task.description,
                "error": str(e),
            },
        )
        raise HTTPException(status_code=400, detail=f"Error creating plan: {e}")
=======
        raise HTTPException(status_code=400, detail=f"{error_msg}") from e
>>>>>>> fb1490de


@app.post("/api/human_feedback")
async def human_feedback_endpoint(human_feedback: HumanFeedback, request: Request):
    """
    Receive human feedback on a step.

    ---
    tags:
      - Feedback
    parameters:
      - name: user_principal_id
        in: header
        type: string
        required: true
        description: User ID extracted from the authentication header
      - name: body
        in: body
        required: true
        schema:
          type: object
          properties:
            step_id:
              type: string
              description: The ID of the step to provide feedback for
            plan_id:
              type: string
              description: The plan ID
            session_id:
              type: string
              description: The session ID
            approved:
              type: boolean
              description: Whether the step is approved
            human_feedback:
              type: string
              description: Optional feedback details
            updated_action:
              type: string
              description: Optional updated action
            user_id:
              type: string
              description: The user ID providing the feedback
    responses:
      200:
        description: Feedback received successfully
        schema:
          type: object
          properties:
            status:
              type: string
            session_id:
              type: string
            step_id:
              type: string
      400:
        description: Missing or invalid user information
    """
    authenticated_user = get_authenticated_user_details(request_headers=request.headers)
    user_id = authenticated_user["user_principal_id"]
    if not user_id:
        track_event_if_configured(
            "UserIdNotFound", {"status_code": 400, "detail": "no user"}
        )
        raise HTTPException(status_code=400, detail="no user")

    kernel, memory_store = await initialize_runtime_and_context(
        human_feedback.session_id, user_id
    )

    client = None
    try:
        client = config.get_ai_project_client()
    except Exception as client_exc:
        logging.error(f"Error creating AIProjectClient: {client_exc}")

    human_agent = await AgentFactory.create_agent(
        agent_type=AgentType.HUMAN,
        session_id=human_feedback.session_id,
        user_id=user_id,
        memory_store=memory_store,
        client=client,
    )

    if human_agent is None:
        track_event_if_configured(
            "AgentNotFound",
            {
                "status": "Agent not found",
                "session_id": human_feedback.session_id,
                "step_id": human_feedback.step_id,
            },
        )
        raise HTTPException(status_code=404, detail="Agent not found")

    # Use the human agent to handle the feedback
    await human_agent.handle_human_feedback(human_feedback=human_feedback)

    track_event_if_configured(
        "Completed Feedback received",
        {
            "status": "Feedback received",
            "session_id": human_feedback.session_id,
            "step_id": human_feedback.step_id,
        },
    )
    if client:
        try:
            client.close()
        except Exception as e:
            logging.error(f"Error sending to AIProjectClient: {e}")
    return {
        "status": "Feedback received",
        "session_id": human_feedback.session_id,
        "step_id": human_feedback.step_id,
    }


@app.post("/api/human_clarification_on_plan")
async def human_clarification_endpoint(
    human_clarification: HumanClarification, request: Request
):
    """
    Receive human clarification on a plan.

    ---
    tags:
      - Clarification
    parameters:
      - name: user_principal_id
        in: header
        type: string
        required: true
        description: User ID extracted from the authentication header
      - name: body
        in: body
        required: true
        schema:
          type: object
          properties:
            plan_id:
              type: string
              description: The plan ID requiring clarification
            session_id:
              type: string
              description: The session ID
            human_clarification:
              type: string
              description: Clarification details provided by the user
            user_id:
              type: string
              description: The user ID providing the clarification
    responses:
      200:
        description: Clarification received successfully
        schema:
          type: object
          properties:
            status:
              type: string
            session_id:
              type: string
      400:
        description: Missing or invalid user information
    """
    if not await rai_success(human_clarification.human_clarification, False):
        print("RAI failed")
        track_event_if_configured(
            "RAI failed",
            {
                "status": "Clarification is not received",
                "description": human_clarification.human_clarification,
                "session_id": human_clarification.session_id,
            },
        )
        raise HTTPException(status_code=400, detail="Invalida Clarification")

    authenticated_user = get_authenticated_user_details(request_headers=request.headers)
    user_id = authenticated_user["user_principal_id"]
    if not user_id:
        track_event_if_configured(
            "UserIdNotFound", {"status_code": 400, "detail": "no user"}
        )
        raise HTTPException(status_code=400, detail="no user")

    kernel, memory_store = await initialize_runtime_and_context(
        human_clarification.session_id, user_id
    )
    client = None
    try:
        client = config.get_ai_project_client()
    except Exception as client_exc:
        logging.error(f"Error creating AIProjectClient: {client_exc}")

    human_agent = await AgentFactory.create_agent(
        agent_type=AgentType.HUMAN,
        session_id=human_clarification.session_id,
        user_id=user_id,
        memory_store=memory_store,
        client=client,
    )

    if human_agent is None:
        track_event_if_configured(
            "AgentNotFound",
            {
                "status": "Agent not found",
                "session_id": human_clarification.session_id,
                "step_id": human_clarification.step_id,
            },
        )
        raise HTTPException(status_code=404, detail="Agent not found")

    # Use the human agent to handle the feedback
    await human_agent.handle_human_clarification(
        human_clarification=human_clarification
    )

    track_event_if_configured(
        "Completed Human clarification on the plan",
        {
            "status": "Clarification received",
            "session_id": human_clarification.session_id,
        },
    )
    if client:
        try:
            client.close()
        except Exception as e:
            logging.error(f"Error sending to AIProjectClient: {e}")
    return {
        "status": "Clarification received",
        "session_id": human_clarification.session_id,
    }


@app.post("/api/approve_step_or_steps")
async def approve_step_endpoint(
    human_feedback: HumanFeedback, request: Request
) -> Dict[str, str]:
    """
    Approve a step or multiple steps in a plan.

    ---
    tags:
      - Approval
    parameters:
      - name: user_principal_id
        in: header
        type: string
        required: true
        description: User ID extracted from the authentication header
      - name: body
        in: body
        required: true
        schema:
          type: object
          properties:
            step_id:
              type: string
              description: Optional step ID to approve
            plan_id:
              type: string
              description: The plan ID
            session_id:
              type: string
              description: The session ID
            approved:
              type: boolean
              description: Whether the step(s) are approved
            human_feedback:
              type: string
              description: Optional feedback details
            updated_action:
              type: string
              description: Optional updated action
            user_id:
              type: string
              description: The user ID providing the approval
    responses:
      200:
        description: Approval status returned
        schema:
          type: object
          properties:
            status:
              type: string
      400:
        description: Missing or invalid user information
    """
    authenticated_user = get_authenticated_user_details(request_headers=request.headers)
    user_id = authenticated_user["user_principal_id"]
    if not user_id:
        track_event_if_configured(
            "UserIdNotFound", {"status_code": 400, "detail": "no user"}
        )
        raise HTTPException(status_code=400, detail="no user")

    # Get the agents for this session
    kernel, memory_store = await initialize_runtime_and_context(
        human_feedback.session_id, user_id
    )
    client = None
    try:
        client = config.get_ai_project_client()
    except Exception as client_exc:
        logging.error(f"Error creating AIProjectClient: {client_exc}")
    agents = await AgentFactory.create_all_agents(
        session_id=human_feedback.session_id,
        user_id=user_id,
        memory_store=memory_store,
        client=client,
    )

    # Send the approval to the group chat manager
    group_chat_manager = agents[AgentType.GROUP_CHAT_MANAGER.value]

    await group_chat_manager.handle_human_feedback(human_feedback)

    if client:
        try:
            client.close()
        except Exception as e:
            logging.error(f"Error sending to AIProjectClient: {e}")
    # Return a status message
    if human_feedback.step_id:
        track_event_if_configured(
            "Completed Human clarification with step_id",
            {
                "status": f"Step {human_feedback.step_id} - Approval:{human_feedback.approved}."
            },
        )

        return {
            "status": f"Step {human_feedback.step_id} - Approval:{human_feedback.approved}."
        }
    else:
        track_event_if_configured(
            "Completed Human clarification without step_id",
            {"status": "All steps approved"},
        )

        return {"status": "All steps approved"}


@app.get("/api/plans")
async def get_plans(
    request: Request,
    session_id: Optional[str] = Query(None),
    plan_id: Optional[str] = Query(None),
):
    """
    Retrieve plans for the current user.

    ---
    tags:
      - Plans
    parameters:
      - name: session_id
        in: query
        type: string
        required: false
        description: Optional session ID to retrieve plans for a specific session
    responses:
      200:
        description: List of plans with steps for the user
        schema:
          type: array
          items:
            type: object
            properties:
              id:
                type: string
                description: Unique ID of the plan
              session_id:
                type: string
                description: Session ID associated with the plan
              initial_goal:
                type: string
                description: The initial goal derived from the user's input
              overall_status:
                type: string
                description: Status of the plan (e.g., in_progress, completed)
              steps:
                type: array
                items:
                  type: object
                  properties:
                    id:
                      type: string
                      description: Unique ID of the step
                    plan_id:
                      type: string
                      description: ID of the plan the step belongs to
                    action:
                      type: string
                      description: The action to be performed
                    agent:
                      type: string
                      description: The agent responsible for the step
                    status:
                      type: string
                      description: Status of the step (e.g., planned, approved, completed)
      400:
        description: Missing or invalid user information
      404:
        description: Plan not found
    """
    authenticated_user = get_authenticated_user_details(request_headers=request.headers)
    user_id = authenticated_user["user_principal_id"]
    if not user_id:
        track_event_if_configured(
            "UserIdNotFound", {"status_code": 400, "detail": "no user"}
        )
        raise HTTPException(status_code=400, detail="no user")

    # Initialize memory context
    kernel, memory_store = await initialize_runtime_and_context(
        session_id or "", user_id
    )

    if session_id:
        plan = await memory_store.get_plan_by_session(session_id=session_id)
        if not plan:
            track_event_if_configured(
                "GetPlanBySessionNotFound",
                {"status_code": 400, "detail": "Plan not found"},
            )
            raise HTTPException(status_code=404, detail="Plan not found")

        # Use get_steps_by_plan to match the original implementation
        steps = await memory_store.get_steps_by_plan(plan_id=plan.id)
        plan_with_steps = PlanWithSteps(**plan.model_dump(), steps=steps)
        plan_with_steps.update_step_counts()
        return [plan_with_steps]
    if plan_id:
        plan = await memory_store.get_plan_by_plan_id(plan_id=plan_id)
        if not plan:
            track_event_if_configured(
                "GetPlanBySessionNotFound",
                {"status_code": 400, "detail": "Plan not found"},
            )
            raise HTTPException(status_code=404, detail="Plan not found")

        # Use get_steps_by_plan to match the original implementation
        steps = await memory_store.get_steps_by_plan(plan_id=plan.id)
        messages = await memory_store.get_data_by_type_and_session_id(
            "agent_message", session_id=plan.session_id
        )

        plan_with_steps = PlanWithSteps(**plan.model_dump(), steps=steps)
        plan_with_steps.update_step_counts()

        # Format dates in messages according to locale
        formatted_messages = format_dates_in_messages(
            messages, config.get_user_local_browser_language()
        )

        return [plan_with_steps, formatted_messages]

    all_plans = await memory_store.get_all_plans()
    # Fetch steps for all plans concurrently
    steps_for_all_plans = await asyncio.gather(
        *[memory_store.get_steps_by_plan(plan_id=plan.id) for plan in all_plans]
    )
    # Create list of PlanWithSteps and update step counts
    list_of_plans_with_steps = []
    for plan, steps in zip(all_plans, steps_for_all_plans):
        plan_with_steps = PlanWithSteps(**plan.model_dump(), steps=steps)
        plan_with_steps.update_step_counts()
        list_of_plans_with_steps.append(plan_with_steps)

    return list_of_plans_with_steps


@app.get("/api/steps/{plan_id}", response_model=List[Step])
async def get_steps_by_plan(plan_id: str, request: Request) -> List[Step]:
    """
    Retrieve steps for a specific plan.

    ---
    tags:
      - Steps
    parameters:
      - name: plan_id
        in: path
        type: string
        required: true
        description: The ID of the plan to retrieve steps for
    responses:
      200:
        description: List of steps associated with the specified plan
        schema:
          type: array
          items:
            type: object
            properties:
              id:
                type: string
                description: Unique ID of the step
              plan_id:
                type: string
                description: ID of the plan the step belongs to
              action:
                type: string
                description: The action to be performed
              agent:
                type: string
                description: The agent responsible for the step
              status:
                type: string
                description: Status of the step (e.g., planned, approved, completed)
              agent_reply:
                type: string
                description: Optional response from the agent after execution
              human_feedback:
                type: string
                description: Optional feedback provided by a human
              updated_action:
                type: string
                description: Optional modified action based on feedback
       400:
        description: Missing or invalid user information
      404:
        description: Plan or steps not found
    """
    authenticated_user = get_authenticated_user_details(request_headers=request.headers)
    user_id = authenticated_user["user_principal_id"]
    if not user_id:
        track_event_if_configured(
            "UserIdNotFound", {"status_code": 400, "detail": "no user"}
        )
        raise HTTPException(status_code=400, detail="no user")

    # Initialize memory context
    kernel, memory_store = await initialize_runtime_and_context("", user_id)
    steps = await memory_store.get_steps_for_plan(plan_id=plan_id)
    return steps


@app.get("/api/agent_messages/{session_id}", response_model=List[AgentMessage])
async def get_agent_messages(session_id: str, request: Request) -> List[AgentMessage]:
    """
    Retrieve agent messages for a specific session.

    ---
    tags:
      - Agent Messages
    parameters:
      - name: session_id
        in: path
        type: string
        required: true
        in: path
        type: string
        required: true
        description: The ID of the session to retrieve agent messages for
    responses:
      200:
        description: List of agent messages associated with the specified session
        schema:
          type: array
          items:
            type: object
            properties:
              id:
                type: string
                description: Unique ID of the agent message
              session_id:
                type: string
                description: Session ID associated with the message
              plan_id:
                type: string
                description: Plan ID related to the agent message
              content:
                type: string
                description: Content of the message
              source:
                type: string
                description: Source of the message (e.g., agent type)
              timestamp:
                type: string
                format: date-time
                description: Timestamp of the message
              step_id:
                type: string
                description: Optional step ID associated with the message
      400:
        description: Missing or invalid user information
      404:
        description: Agent messages not found
    """
    authenticated_user = get_authenticated_user_details(request_headers=request.headers)
    user_id = authenticated_user["user_principal_id"]
    if not user_id:
        track_event_if_configured(
            "UserIdNotFound", {"status_code": 400, "detail": "no user"}
        )
        raise HTTPException(status_code=400, detail="no user")

    # Initialize memory context
    kernel, memory_store = await initialize_runtime_and_context(
        session_id or "", user_id
    )
    agent_messages = await memory_store.get_data_by_type("agent_message")
    return agent_messages


@app.get("/api/agent_messages_by_plan/{plan_id}", response_model=List[AgentMessage])
async def get_agent_messages_by_plan(
    plan_id: str, request: Request
) -> List[AgentMessage]:
    """
    Retrieve agent messages for a specific session.

    ---
    tags:
      - Agent Messages
    parameters:
      - name: session_id
        in: path
        type: string
        required: true
        in: path
        type: string
        required: true
        description: The ID of the session to retrieve agent messages for
    responses:
      200:
        description: List of agent messages associated with the specified session
        schema:
          type: array
          items:
            type: object
            properties:
              id:
                type: string
                description: Unique ID of the agent message
              session_id:
                type: string
                description: Session ID associated with the message
              plan_id:
                type: string
                description: Plan ID related to the agent message
              content:
                type: string
                description: Content of the message
              source:
                type: string
                description: Source of the message (e.g., agent type)
              timestamp:
                type: string
                format: date-time
                description: Timestamp of the message
              step_id:
                type: string
                description: Optional step ID associated with the message
      400:
        description: Missing or invalid user information
      404:
        description: Agent messages not found
    """
    authenticated_user = get_authenticated_user_details(request_headers=request.headers)
    user_id = authenticated_user["user_principal_id"]
    if not user_id:
        track_event_if_configured(
            "UserIdNotFound", {"status_code": 400, "detail": "no user"}
        )
        raise HTTPException(status_code=400, detail="no user")

    # Initialize memory context
    kernel, memory_store = await initialize_runtime_and_context("", user_id)
    agent_messages = await memory_store.get_data_by_type_and_plan_id("agent_message")
    return agent_messages


@app.delete("/api/messages")
async def delete_all_messages(request: Request) -> Dict[str, str]:
    """
    Delete all messages across sessions.

    ---
    tags:
      - Messages
    responses:
      200:
        description: Confirmation of deletion
        schema:
          type: object
          properties:
            status:
              type: string
              description: Status message indicating all messages were deleted
      400:
        description: Missing or invalid user information
    """
    authenticated_user = get_authenticated_user_details(request_headers=request.headers)
    user_id = authenticated_user["user_principal_id"]
    if not user_id:
        track_event_if_configured(
            "UserIdNotFound", {"status_code": 400, "detail": "no user"}
        )
        raise HTTPException(status_code=400, detail="no user")

    # Initialize memory context
    kernel, memory_store = await initialize_runtime_and_context("", user_id)

    await memory_store.delete_all_items("plan")
    await memory_store.delete_all_items("session")
    await memory_store.delete_all_items("step")
    await memory_store.delete_all_items("agent_message")

    # Clear the agent factory cache
    AgentFactory.clear_cache()

    return {"status": "All messages deleted"}


@app.get("/api/messages")
async def get_all_messages(request: Request):
    """
    Retrieve all messages across sessions.

    ---
    tags:
      - Messages
    responses:
      200:
        description: List of all messages across sessions
        schema:
          type: array
          items:
            type: object
            properties:
              id:
                type: string
                description: Unique ID of the message
              data_type:
                type: string
                description: Type of the message (e.g., session, step, plan, agent_message)
              session_id:
                type: string
                description: Session ID associated with the message
              user_id:
                type: string
                description: User ID associated with the message
              content:
                type: string
                description: Content of the message
              timestamp:
                type: string
                format: date-time
                description: Timestamp of the message
      400:
        description: Missing or invalid user information
    """
    authenticated_user = get_authenticated_user_details(request_headers=request.headers)
    user_id = authenticated_user["user_principal_id"]
    if not user_id:
        track_event_if_configured(
            "UserIdNotFound", {"status_code": 400, "detail": "no user"}
        )
        raise HTTPException(status_code=400, detail="no user")

    # Initialize memory context
    kernel, memory_store = await initialize_runtime_and_context("", user_id)
    message_list = await memory_store.get_all_items()
    return message_list


@app.get("/api/agent-tools")
async def get_agent_tools():
    """
    Retrieve all available agent tools.

    ---
    tags:
      - Agent Tools
    responses:
      200:
        description: List of all available agent tools and their descriptions
        schema:
          type: array
          items:
            type: object
            properties:
              agent:
                type: string
                description: Name of the agent associated with the tool
              function:
                type: string
                description: Name of the tool function
              description:
                type: string
                description: Detailed description of what the tool does
              arguments:
                type: string
                description: Arguments required by the tool function
    """
    return []


@app.post("/api/upload_team_config")
async def upload_team_config_endpoint(request: Request, file: UploadFile = File(...)):
    """
    Upload and save a team configuration JSON file.

    ---
    tags:
      - Team Configuration
    parameters:
      - name: user_principal_id
        in: header
        type: string
        required: true
        description: User ID extracted from the authentication header
      - name: file
        in: formData
        type: file
        required: true
        description: JSON file containing team configuration
    responses:
      200:
        description: Team configuration uploaded successfully
        schema:
          type: object
          properties:
            status:
              type: string
            config_id:
              type: string
            team_id:
              type: string
            name:
              type: string
      400:
        description: Invalid request or file format
      401:
        description: Missing or invalid user information
      500:
        description: Internal server error
    """
    # Validate user authentication
    authenticated_user = get_authenticated_user_details(request_headers=request.headers)
    user_id = authenticated_user["user_principal_id"]
    if not user_id:
        raise HTTPException(
            status_code=401, detail="Missing or invalid user information"
        )

    # Validate file is provided and is JSON
    if not file:
        raise HTTPException(status_code=400, detail="No file provided")

    if not file.filename.endswith(".json"):
        raise HTTPException(status_code=400, detail="File must be a JSON file")

    try:
        # Read and parse JSON content
        content = await file.read()
        try:
            json_data = json.loads(content.decode("utf-8"))
        except json.JSONDecodeError as e:
            raise HTTPException(
                status_code=400, detail=f"Invalid JSON format: {str(e)}"
            )

        # Initialize memory store and service
        kernel, memory_store = await initialize_runtime_and_context("", user_id)
        json_service = JsonService(memory_store)

        # Validate and parse the team configuration
        try:
            team_config = await json_service.validate_and_parse_team_config(
                json_data, user_id
            )
        except ValueError as e:
            raise HTTPException(status_code=400, detail=str(e))

        # Save the configuration
        try:
            config_id = await json_service.save_team_configuration(team_config)
        except ValueError as e:
            raise HTTPException(
                status_code=500, detail=f"Failed to save configuration: {str(e)}"
            )

        # Track the event
        track_event_if_configured(
            "Team configuration uploaded",
            {
                "status": "success",
                "config_id": config_id,
                "team_id": team_config.team_id,
                "user_id": user_id,
                "agents_count": len(team_config.agents),
                "tasks_count": len(team_config.starting_tasks),
            },
        )

        return {
            "status": "success",
            "config_id": config_id,
            "team_id": team_config.team_id,
            "name": team_config.name,
            "message": "Team configuration uploaded and saved successfully",
        }

    except HTTPException:
        # Re-raise HTTP exceptions
        raise
    except Exception as e:
        # Log and return generic error for unexpected exceptions
        logging.error(f"Unexpected error uploading team configuration: {str(e)}")
        raise HTTPException(status_code=500, detail="Internal server error occurred")


@app.get("/api/team_configs")
async def get_team_configs_endpoint(request: Request):
    """
    Retrieve all team configurations for the current user.

    ---
    tags:
      - Team Configuration
    parameters:
      - name: user_principal_id
        in: header
        type: string
        required: true
        description: User ID extracted from the authentication header
    responses:
      200:
        description: List of team configurations for the user
        schema:
          type: array
          items:
            type: object
            properties:
              id:
                type: string
              team_id:
                type: string
              name:
                type: string
              status:
                type: string
              created:
                type: string
              created_by:
                type: string
              description:
                type: string
              logo:
                type: string
              plan:
                type: string
              agents:
                type: array
              starting_tasks:
                type: array
      401:
        description: Missing or invalid user information
    """
    # Validate user authentication
    authenticated_user = get_authenticated_user_details(request_headers=request.headers)
    user_id = authenticated_user["user_principal_id"]
    if not user_id:
        raise HTTPException(
            status_code=401, detail="Missing or invalid user information"
        )

    try:
        # Initialize memory store and service
        kernel, memory_store = await initialize_runtime_and_context("", user_id)
        json_service = JsonService(memory_store)

        # Retrieve all team configurations
        team_configs = await json_service.get_all_team_configurations(user_id)

        # Convert to dictionaries for response
        configs_dict = [config.model_dump() for config in team_configs]

        return configs_dict

    except Exception as e:
        logging.error(f"Error retrieving team configurations: {str(e)}")
        raise HTTPException(status_code=500, detail="Internal server error occurred")


@app.get("/api/team_configs/{config_id}")
async def get_team_config_by_id_endpoint(config_id: str, request: Request):
    """
    Retrieve a specific team configuration by ID.

    ---
    tags:
      - Team Configuration
    parameters:
      - name: config_id
        in: path
        type: string
        required: true
        description: The ID of the team configuration to retrieve
      - name: user_principal_id
        in: header
        type: string
        required: true
        description: User ID extracted from the authentication header
    responses:
      200:
        description: Team configuration details
        schema:
          type: object
          properties:
            id:
              type: string
            team_id:
              type: string
            name:
              type: string
            status:
              type: string
            created:
              type: string
            created_by:
              type: string
            description:
              type: string
            logo:
              type: string
            plan:
              type: string
            agents:
              type: array
            starting_tasks:
              type: array
      401:
        description: Missing or invalid user information
      404:
        description: Team configuration not found
    """
    # Validate user authentication
    authenticated_user = get_authenticated_user_details(request_headers=request.headers)
    user_id = authenticated_user["user_principal_id"]
    if not user_id:
        raise HTTPException(
            status_code=401, detail="Missing or invalid user information"
        )

    try:
        # Initialize memory store and service
        kernel, memory_store = await initialize_runtime_and_context("", user_id)
        json_service = JsonService(memory_store)

        # Retrieve the specific team configuration
        team_config = await json_service.get_team_configuration(config_id, user_id)

        if team_config is None:
            raise HTTPException(status_code=404, detail="Team configuration not found")

        # Convert to dictionary for response
        return team_config.model_dump()

    except HTTPException:
        # Re-raise HTTP exceptions
        raise
    except Exception as e:
        logging.error(f"Error retrieving team configuration: {str(e)}")
        raise HTTPException(status_code=500, detail="Internal server error occurred")


@app.delete("/api/team_configs/{config_id}")
async def delete_team_config_endpoint(config_id: str, request: Request):
    """
    Delete a team configuration by ID.

    ---
    tags:
      - Team Configuration
    parameters:
      - name: config_id
        in: path
        type: string
        required: true
        description: The ID of the team configuration to delete
      - name: user_principal_id
        in: header
        type: string
        required: true
        description: User ID extracted from the authentication header
    responses:
      200:
        description: Team configuration deleted successfully
        schema:
          type: object
          properties:
            status:
              type: string
            message:
              type: string
            config_id:
              type: string
      401:
        description: Missing or invalid user information
      404:
        description: Team configuration not found
    """
    # Validate user authentication
    authenticated_user = get_authenticated_user_details(request_headers=request.headers)
    user_id = authenticated_user["user_principal_id"]
    if not user_id:
        raise HTTPException(
            status_code=401, detail="Missing or invalid user information"
        )

    try:
        # Initialize memory store and service
        kernel, memory_store = await initialize_runtime_and_context("", user_id)
        json_service = JsonService(memory_store)

        # Delete the team configuration
        deleted = await json_service.delete_team_configuration(config_id, user_id)

        if not deleted:
            raise HTTPException(status_code=404, detail="Team configuration not found")

        # Track the event
        track_event_if_configured(
            "Team configuration deleted",
            {"status": "success", "config_id": config_id, "user_id": user_id},
        )

        return {
            "status": "success",
            "message": "Team configuration deleted successfully",
            "config_id": config_id,
        }

    except HTTPException:
        # Re-raise HTTP exceptions
        raise
    except Exception as e:
        logging.error(f"Error deleting team configuration: {str(e)}")
        raise HTTPException(status_code=500, detail="Internal server error occurred")


# Run the app
if __name__ == "__main__":
    import uvicorn

    uvicorn.run("app_kernel:app", host="127.0.0.1", port=8000, reload=True)<|MERGE_RESOLUTION|>--- conflicted
+++ resolved
@@ -79,7 +79,9 @@
 # Add this near the top of your app.py, after initializing the app
 app.add_middleware(
     CORSMiddleware,
-    allow_origins=[frontend_url],  # Allow all origins for development; restrict in production
+    allow_origins=[
+        frontend_url
+    ],  # Allow all origins for development; restrict in production
     allow_credentials=True,
     allow_methods=["*"],
     allow_headers=["*"],
@@ -277,13 +279,7 @@
                 r"Rate limit is exceeded\. Try again in (\d+) seconds?\.", error_msg
             )
             if match:
-<<<<<<< HEAD
-                error_msg = (
-                    f"Rate limit is exceeded. Try again in {match.group(1)} seconds."
-                )
-=======
                 error_msg = "Application temporarily unavailable due to quota limits. Please try again later."
->>>>>>> fb1490de
 
         track_event_if_configured(
             "InputTaskError",
@@ -293,7 +289,6 @@
                 "error": str(e),
             },
         )
-<<<<<<< HEAD
         raise HTTPException(
             status_code=400, detail=f"Error creating plan: {error_msg}"
         ) from e
@@ -303,7 +298,7 @@
 async def create_plan_endpoint(input_task: InputTask, request: Request):
     """
     Create a new plan without full processing.
-    
+
     ---
     tags:
       - Plans
@@ -360,8 +355,8 @@
             },
         )
         raise HTTPException(
-            status_code=400, 
-            detail="Task description failed safety validation. Please revise your request."
+            status_code=400,
+            detail="Task description failed safety validation. Please revise your request.",
         )
 
     # Get authenticated user
@@ -390,7 +385,7 @@
             user_id=user_id,
             initial_goal=input_task.description,
             overall_status=PlanStatus.in_progress,
-            source=AgentType.PLANNER.value
+            source=AgentType.PLANNER.value,
         )
 
         # Save the plan to the database
@@ -423,9 +418,6 @@
             },
         )
         raise HTTPException(status_code=400, detail=f"Error creating plan: {e}")
-=======
-        raise HTTPException(status_code=400, detail=f"{error_msg}") from e
->>>>>>> fb1490de
 
 
 @app.post("/api/human_feedback")
