--- conflicted
+++ resolved
@@ -1,19 +1,7 @@
 import logging
-<<<<<<< HEAD
-from typing import Any, List, Mapping, Optional
-
-from semantic_kernel.agents.azure_ai.azure_ai_agent import AzureAIAgent
-from semantic_kernel.functions import KernelFunction
-
-
-=======
-import os
-from abc import ABC, abstractmethod
-from typing import (Any, Awaitable, Callable, Dict, List, Mapping, Optional,
-                    Union)
-
-import semantic_kernel as sk
->>>>>>> af8f43b5
+from abc import abstractmethod
+from typing import (Any, List, Mapping, Optional)
+
 # Import the new AppConfig instance
 from app_config import config
 from context.cosmos_memory_kernel import CosmosMemoryContext
@@ -22,8 +10,6 @@
                                     AgentMessage, Step, StepStatus)
 from semantic_kernel.agents.azure_ai.azure_ai_agent import AzureAIAgent
 from semantic_kernel.functions import KernelFunction
-from semantic_kernel.functions.kernel_arguments import KernelArguments
-from semantic_kernel.functions.kernel_function_decorator import kernel_function
 
 # Default formatting instructions used across agents
 DEFAULT_FORMATTING_INSTRUCTIONS = "Instructions: returning the output of this function call verbatim to the user in markdown. Then write AGENT SUMMARY: and then include a summary of what you did."
