--- conflicted
+++ resolved
@@ -27,11 +27,7 @@
     "pytest-cov==5.0.0",
     "python-dotenv>=1.1.0",
     "python-multipart>=0.0.20",
-<<<<<<< HEAD
-    "semantic-kernel[azure]>=1.32.2",
-=======
     "semantic-kernel==1.35.3",
->>>>>>> 96f6a36e
     "uvicorn>=0.34.2",
     "pylint-pydantic>=0.3.5",
     "pexpect>=4.9.0",
