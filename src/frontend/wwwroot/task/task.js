--- conflicted
+++ resolved
@@ -137,7 +137,6 @@
   };
 
   const handleDisableOfActions = (status) => {
-<<<<<<< HEAD
     if(status === "completed"){
       taskPauseButton.disabled=true;
       taskCancelButton.disabled=true;
@@ -148,11 +147,6 @@
       taskMessageAddButton.style.cursor = 'not-allowed';
       textInputContainer[0].style.backgroundColor = '#efefef';
       textInputContainer[0].style.cursor = 'not-allowed';
-=======
-    if (status === "completed") {
-      taskPauseButton.disabled = true;
-      taskCancelButton.disabled = true;
->>>>>>> 349e5960
     } else {
       taskPauseButton.disabled = false;
       taskCancelButton.disabled = false;
