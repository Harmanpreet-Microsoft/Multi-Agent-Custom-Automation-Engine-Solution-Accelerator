name: Test Automation MACAE

on:
  push:
    branches:
      - main
      - dev
      - hotfix
    paths:
      - "tests/e2e-test/**"
  schedule:
    - cron: "0 13 * * *"
  workflow_dispatch:
  workflow_call:
    inputs:
      MACAE_WEB_URL:
        required: false
        type: string
        description: "Web URL for MACAE (overrides environment variable)"
      CONTAINER_APP_URL:
        required: false
        type: string
        description: "API URL for MACAE (overrides environment variable)"
      MACAE_RG:
        required: false
        type: string
      MACAE_CONTAINER_APP:
        required: false
        type: string
    secrets:
      EMAILNOTIFICATION_LOGICAPP_URL_TA:
        required: false
        description: "Logic App URL for email notifications"

jobs:
  test:
    runs-on: ubuntu-latest
    env:
      MACAE_WEB_URL: ${{ inputs.MACAE_WEB_URL }}
<<<<<<< HEAD
      CONTAINER_APP_URL: ${{ inputs.CONTAINER_APP_URL }}
=======
      MACAE_URL_API: ${{ inputs.MACAE_URL_API }}
>>>>>>> a9d1b219
      MACAE_RG: ${{ inputs.MACAE_RG }}
      MACAE_CONTAINER_APP: ${{ inputs.MACAE_CONTAINER_APP }}
      accelerator_name: "MACAE"

    steps:
      - name: Checkout repository
        uses: actions/checkout@v4

      - name: Set up Python
        uses: actions/setup-python@v4
        with:
          python-version: "3.13"

      - name: Azure CLI Login
        uses: azure/login@v2
        with:
          creds: '{"clientId":"${{ secrets.AZURE_CLIENT_ID }}","clientSecret":"${{ secrets.AZURE_CLIENT_SECRET }}","subscriptionId":"${{ secrets.AZURE_SUBSCRIPTION_ID }}","tenantId":"${{ secrets.AZURE_TENANT_ID }}"}'

      - name: Start Container App
        uses: azure/cli@v2
        with:
          azcliversion: "latest"
          inlineScript: |
            az rest -m post -u "/subscriptions/${{ secrets.AZURE_SUBSCRIPTION_ID }}/resourceGroups/${{ env.MACAE_RG }}/providers/Microsoft.App/containerApps/${{ env.MACAE_CONTAINER_APP }}/start?api-version=2025-01-01"

      - name: Install dependencies
        run: |
          python -m pip install --upgrade pip
          pip install -r tests/e2e-test/requirements.txt

      - name: Ensure browsers are installed
        run: python -m playwright install --with-deps chromium

      - name: Validate Inputs
        run: |
          if [ -z "${{ env.MACAE_WEB_URL }}" ]; then
            echo "ERROR: No Web URL provided for testing"
            exit 1
          elif [ -z "${{ env.CONTAINER_APP_URL }}" ]; then
            echo "ERROR: No API URL provided for testing"
            exit 1
          elif [ -z "${{ env.MACAE_RG }}" ]; then
            echo "ERROR: Resource group name missing"
            exit 1
          elif [ -z "${{ env.MACAE_CONTAINER_APP }}" ]; then
            echo "ERROR: Container app name missing"
            exit 1
          fi

      - name: Wait for Application to be Ready
        run: |
          echo "Waiting for application to be ready at ${{ env.MACAE_WEB_URL }}"
          max_attempts=10
          attempt=1
          while [ $attempt -le $max_attempts ]; do
            echo "Attempt $attempt: Checking if application is ready..."
            if curl -f -s "${{ env.MACAE_WEB_URL }}" > /dev/null; then
              echo "Application is ready!"
              break
            fi
            if [ $attempt -eq $max_attempts ]; then
              echo "Application is not ready after $max_attempts attempts"
              exit 1
            fi
            echo "Application not ready, waiting 30 seconds..."
            sleep 30
            attempt=$((attempt + 1))
          done

      - name: Run tests (1)
        id: test1
        run: |
          xvfb-run pytest --headed --html=report/report.html --self-contained-html
        working-directory: tests/e2e-test
        continue-on-error: true

      - name: Sleep for 30 seconds
        if: steps.test1.outcome == 'failure'
        run: sleep 30s
        shell: bash

      - name: Run tests (2)
        id: test2
        if: steps.test1.outcome == 'failure'
        run: |
          xvfb-run pytest --headed --html=report/report.html --self-contained-html
        working-directory: tests/e2e-test
        continue-on-error: true

      - name: Sleep for 60 seconds
        if: steps.test2.outcome == 'failure'
        run: sleep 60s
        shell: bash

      - name: Run tests (3)
        id: test3
        if: steps.test2.outcome == 'failure'
        run: |
          xvfb-run pytest --headed --html=report/report.html --self-contained-html
        working-directory: tests/e2e-test

      - name: Upload test report
        id: upload_report
        uses: actions/upload-artifact@v4
        if: ${{ !cancelled() }}
        with:
          name: test-report-${{ github.run_id }}
          path: tests/e2e-test/report/*

      - name: Determine Test Result
        id: test_result
        run: |
          if [[ "${{ steps.test1.outcome }}" == "success" || "${{ steps.test2.outcome }}" == "success" || "${{ steps.test3.outcome }}" == "success" ]]; then
            echo "IS_SUCCESS=true" >> $GITHUB_OUTPUT
            echo "✅ Tests passed!"
          else
            echo "IS_SUCCESS=false" >> $GITHUB_OUTPUT
            echo "❌ All test attempts failed"
            exit 1
          fi

      - name: Send Notification
        if: always()
        run: |
          RUN_URL="https://github.com/${{ github.repository }}/actions/runs/${{ github.run_id }}"
          REPORT_URL=${{ steps.upload_report.outputs.artifact-url }}
          IS_SUCCESS=${{ steps.test_result.outputs.IS_SUCCESS }}

          if [ "$IS_SUCCESS" = "true" ]; then
                  EMAIL_BODY=$(cat <<EOF
                  {
                    "body": "<p>Dear Team,</p><p>We would like to inform you that the ${{ env.accelerator_name }} Test Automation process has completed successfully.</p><p><strong>Run URL:</strong> <a href=\\"${RUN_URL}\\">${RUN_URL}</a><br></p><p><strong>Test Report:</strong> <a href=\\"${REPORT_URL}\\">${REPORT_URL}</a></p><p>Best regards,<br>Your Automation Team</p>",
                    "subject": "${{ env.accelerator_name }} Test Automation - Success"
                  }
                  EOF
                  )
          else
                  EMAIL_BODY=$(cat <<EOF
                  {
                    "body": "<p>Dear Team,</p><p>We would like to inform you that the ${{ env.accelerator_name }} Test Automation process has encountered an issue and has failed to complete successfully.</p><p><strong>Run URL:</strong> <a href=\\"${RUN_URL}\\">${RUN_URL}</a><br></p><p><strong>Test Report:</strong> <a href=\\"${REPORT_URL}\\">${REPORT_URL}</a></p><p>Please investigate the matter at your earliest convenience.</p><p>Best regards,<br>Your Automation Team</p>",
                    "subject": "${{ env.accelerator_name }} Test Automation - Failure"
                  }
                  EOF
                  )
          fi

          curl -X POST "${{ secrets.EMAILNOTIFICATION_LOGICAPP_URL_TA }}" \
            -H "Content-Type: application/json" \
            -d "$EMAIL_BODY" || echo "Failed to send notification"

      - name: Stop Container App
        if: always()
        uses: azure/cli@v2
        with:
          azcliversion: "latest"
          inlineScript: |
            az rest -m post -u "/subscriptions/${{ secrets.AZURE_SUBSCRIPTION_ID }}/resourceGroups/${{ env.MACAE_RG }}/providers/Microsoft.App/containerApps/${{ env.MACAE_CONTAINER_APP }}/stop?api-version=2025-01-01"
            az logout<|MERGE_RESOLUTION|>--- conflicted
+++ resolved
@@ -17,7 +17,7 @@
         required: false
         type: string
         description: "Web URL for MACAE (overrides environment variable)"
-      CONTAINER_APP_URL:
+      MACAE_URL_API:
         required: false
         type: string
         description: "API URL for MACAE (overrides environment variable)"
@@ -37,11 +37,7 @@
     runs-on: ubuntu-latest
     env:
       MACAE_WEB_URL: ${{ inputs.MACAE_WEB_URL }}
-<<<<<<< HEAD
-      CONTAINER_APP_URL: ${{ inputs.CONTAINER_APP_URL }}
-=======
       MACAE_URL_API: ${{ inputs.MACAE_URL_API }}
->>>>>>> a9d1b219
       MACAE_RG: ${{ inputs.MACAE_RG }}
       MACAE_CONTAINER_APP: ${{ inputs.MACAE_CONTAINER_APP }}
       accelerator_name: "MACAE"
@@ -80,7 +76,7 @@
           if [ -z "${{ env.MACAE_WEB_URL }}" ]; then
             echo "ERROR: No Web URL provided for testing"
             exit 1
-          elif [ -z "${{ env.CONTAINER_APP_URL }}" ]; then
+          elif [ -z "${{ env.MACAE_URL_API  }}" ]; then
             echo "ERROR: No API URL provided for testing"
             exit 1
           elif [ -z "${{ env.MACAE_RG }}" ]; then
